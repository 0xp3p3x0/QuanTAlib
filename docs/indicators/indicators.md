--- conflicted
+++ resolved
@@ -4,31 +4,17 @@
 ✔️= Validation tests passed<br>
 ❌= Issue
 
-<<<<<<< HEAD
-
-|**MOMENTUM INDICATORS**|**QuanTALib**|Skender.Stock|TALib.NETCore|
-|--|:--:|:--:|:--:|
-|*DMI - Directional Movement Index|`?`|GetDmi||
-|*DMX - Jurik Directional Movement Index|`?`|||
-|*MOM - Momentum|`?`|||
-|*VEL - Jurik Signal Velocity|`?`|||
-=======
 |**MOMENTUM INDICATORS**|**Class Name**|Skender.Stock|TALib.NETCore|
 |--|:--:|:--:|:--:|
 |DMI - Directional Movement Index|`?`|GetDmi||
 |DMX - Jurik Directional Movement Index|`?`|||
 |MOM - Momentum|`?`|||
 |VEL - Jurik Signal Velocity|`?`|||
->>>>>>> 6b79f815
 |ADX - Average Directional Movement Index|`?`|GetAdx|Adx|
 |ADXR - Average Directional Movement Index|`?`|Rating|Adxr|
 |APO - Absolute Price Oscillator|`?`|Apo||
 |DPO - Detrended Price Oscillator|`?`|GetDpo||
-<<<<<<< HEAD
-|MACD - Movign Average Convergence/Divergence|`?`|||
-=======
 |MACD - Moving Average Convergence/Divergence|`?`|||
->>>>>>> 6b79f815
 |PO - Price Oscillator|`?`|||
 |PPO - Percentage Price Oscillator|`?`|||
 |PMO - Price Momentum Oscillator|`?`|GetPmo||
@@ -37,166 +23,6 @@
 |TRIX - 1-day ROC of TEMA|`?`|GetTrix||
 |VORTEX - Vortex Indicator|`?`|||
 <br>
-<<<<<<< HEAD
-|**VOLATILITY INDICATORS**|**QuanTALib**|Skender.Stock|TALib.NETCore|
-|ADR - Average Daily Range||||
-|ANDREW - Andrew's Pitchfork||||
-|ATR - Average True Range|`Atr`|GetAtr|Atr|
-|ATRP - Average True Range Percent||||
-|ATRSTOP - ATR Trailing Stop ||GetAtrStop||
-|BBANDS - Bollinger Bands®||BollingerBands||
-|CHAND - Chandelier Exit||GetChandelier||
-|CVI - Chaikins Volatility||||
-|DON - Donchian Channels||GetDonchian||
-|FCB - Fractal Chaos Bands||GetFcb||
-|HV - Historical Volatility||||
-|ICH - Ichimoku Cloud||GetIchimoku||
-|KEL - Keltner Channels||GetKeltner||
-|NATR - Normalized Average True Range||GetAtr||
-|CHN - Price Channel Indicator||||
-|SAR - Parabolic Stop and Reverse||GetParabolicSar||
-|STARC - Starc Bands||GetStarcBands||
-|TR - True Range||||
-|UI - Ulcer Index||GetUlcerIndex||
-|VSTOP - Volatility Stop||GetVolatilityStop||
-<br>
-|**OSCILLATORS**|**QuanTALib**|Skender.Stock|TALib.NETCore|
-|RSI - Relative Strength Index|`Rsi`|GetRsi||
-|RSX - Jurik Trend Strength Index|`Rsx`|||
-|AC - Acceleration Oscillator|||||
-|AO - Awesome Oscillator||GetAwesome|||
-|AROON - Aroon oscillator||GetAroon|Aroon||
-|BOP - Balance of Power||GetBop|Bop||
-|CCI - Commodity Channel Index||GetCci|Cci||
-|CFO - Chande Forcast Oscillator|||||
-|CMO - Chande Momentum Oscillator||GetCmo|Cmo||
-|CHOP - Choppiness Index||GetChop|||
-|COG - Ehler's Center of Gravity|||||
-|COPPOCK - Coppock Curve|||||
-|CRSI - Connor RSI||GetConnorsRsi|||
-|CTI - Ehler's Correlation Trend Indicator|||||
-|DOSC - Derivative Oscillator|||||
-|EFI - Elder Ray's Force Index||GetElderRay|||
-|FISHER - Fisher Transform|||||
-|FOSC - Forecast Oscillator||||||
-|GATOR - Williams Alliator Oscillator||GetGator|||
-|KDJ - KDJ Indicator (trend reversal)|||||
-|KRI - Kairi Relative Index|||||
-|RVGI - Relative Vigor Index|||||
-|SMI - Stochastic Momentum Index||GetSmi|||
-|SRSI - Stochastic RSI||GetStochRsi|||
-|STC - Schaff Trend Cycle||GetStc|||
-|STOCH - Stochastic Oscillator||`GetStoch|||
-|TSI - True Strength Index||GetTsi|||
-|UO - Ultimate Oscillator||GetUltimate|||
-|WILLR - Larry Williams' %R||GetWilliamsR|||
-<br>
-|**VOLUME INDICATORS**|**QuanTALib**|Skender.Stock|TALib.NETCore|
-|ADL - Chaikin Accumulation Distribution Line||GetAdl|Ad||
-|ADOSC - Chaikin Accumulation Distribution Oscillator||GetChaikinOsc|AdOsc||
-|AOBV - Archer On-Balance Volume|||||
-|CMF - Chaikin Money Flow||GetCmf|||
-|EOM - Ease of Movement|||||
-|KVO - Klinger Volume Oscillator||GetKvo||||
-|MFI - Money Flow Index||GetMfi|||
-|NVI - Negative Volume Index|||||
-|OBV - On-Balance Volume||GetObv|||
-|PVI - Positive Volume Index|||||
-|PVOL - Price-Volume|||||
-|PVO - Percentage Volume Oscillator||GetPvo|||
-|PVR - Price Volume Rank|||||
-|PVT - Price Volume Trend|||||
-|TVI - Trade Volume Index|||||
-|VP - Volume Profile|||||
-|VWAP - Volume Weighted Average Price||GetVwap|||
-|VWMA - Volume Weighted Moving Average||GetVwma||||
-<br>
-|**NUMERICAL ANALYSIS**|**QuanTALib**|Skender.Stock|TALib.NETCore|
-|BETA - Beta coefficient|||||
-|CORR - Correlation Coefficient|||||
-|CURVATURE - Rate of Change in Direction or Slope|`Curvature`||||
-|ENTROPY - Measure of Uncertainty or Disorder|`Entropy`||||
-|KURTOSIS - Measure of Tails/Peakedness|`Kurtosis`||||
-|HUBER - Huber Loss|`Huberloss`||||
-|HURST - Hurst Exponent||GetHurst|||
-|MAX - Maximum with exponential decay|`Max`||||
-|MEDIAN - Middle value|`Median`||||
-|MIN - Minimum with exponential decay|`Min`||||
-|MODE - Most Frequent Value|`Mode`||||
-|PERCENTILE - Rank Order|`Percentile`||||
-|RSQUARED - Coefficient of Determination R-Squared|||||
-|SKEW - Skewness, asymmetry of distribution|`Skew`||||
-|SLOPE - Rate of Change, Linear Regression|`Slope`||||
-|STDDEV - Standard Deviation, Measure of Spread|`Stddev`||||
-|THEIL - Theil's U Statistics|||||
-|TSF - Time Series Forecast|||`✔️`|`✔️`|
-|VARIANCE - Average of Squared Deviations|`Variance`||||
-|ZSCORE - Standardized Score|`Zscore`||||
-<br>
-|**ERRORS**|**QuanTALib**|Skender.Stock|TALib.NETCore|
-|MAE - Mean Absolute Error|`Mae`||||
-|MAPD - Mean Absolute Percentage Deviation|`Mapd`||||
-|MAPE - Mean Absolute Percentage Error|`Mape`||||
-|MASE - Mean Absolute Scaled Error|`Mase`||||
-|MDA - Mean Directional Accuracy|||||
-|ME - Mean Error|`Me`||||
-|MPE - Pean Percentage Error|`Mpe`||||
-|MSE - Mean Squared Error|`Mse`||||
-|MSLE - Mean Squared Logarithmic Error|`Msle`||||
-|RAE - Relative Absolute Error|`Rae`||||
-|RMSE - Root Mean Squared Error|`Rmse`||||
-|RSE - Relateive Squared Error|`Rse`||||
-|RMSLE - Root Mean Squared Logarithmic Error|`Rmsle`||||
-|SMAPE - Symmetric Mean Absolute Percentage Error|`Smape`||||
-<br>
-|**AVERAGES & TRENDS**|**QuanTALib**|Skender.Stock|TALib.NETCore|
-|AFIRMA - Autoregressive Finite Impulse Response Moving Average|`Afirma`||||
-|ALMA - Arnaud Legoux Moving Average|`Alma`|`✔️`||
-|DEMA - Double EMA Average|`Dema`|`✔️`|`✔️`|
-|DSMA - Deviation Scaled Moving Average|`Dsma`||||
-|DWMA - Double WMA Average|`Dwma`||||
-|EMA - Exponential Moving Average|`Ema`|`⭐`|`⭐`|`⭐`|`⭐`|
-|EPMA - Endpoint Moving Average|`Epma`|`✔️`|||
-|FRAMA - Fractal Adaptive Moving Average|`Frama`||||
-|FWMA - Fibonacci Weighted Moving Average|`Fwma`||||
-|HILO - Gann High-Low Activator|||||
-|HTIT - Hilbert Transform Instantaneous Trendline|`Htit`|`✔️`|`✔️`||
-|GMA - Gaussian-Weighted Moving Average|`Gma`||||
-|HMA - Hull  Moving Average|`Hma`|`✔️`||`✔️`|
-|HWMA - Holt-Winter Moving Average|`Hwma`||||
-|JMA - Jurik Moving Average|`Jma`||||
-|JORDAN - Jordan Moving Average|||||
-|KAMA - Kaufman's Adaptive Moving Average|`Kama`|`✔️`|`✔️`|`✔️`|
-|LTMA - Laguerre Transform Moving Average|`Ltma`||||
-|MAAF - Median-Average Adaptive Filter|`Maaf`||||
-|MAMA - MESA Adaptive Moving Average|`Mama`|`✔️`|`✔️`||
-|MGDI - McGinley Dynamic Indicator|`Mgdi`|`✔️`|||
-|MLMA - Minimal Lag Moving Average|||||
-|MMA - Modified Moving Average|`Mma`||||
-|PPMA - Pivot Point Moving Average|||||
-|PWMA - Pascal's Weighted Moving Average|`Pwma`||||
-|QEMA - Quad Exponential Moving Average|`Qema`||||
-|RMA - WildeR's Moving Average|`Rma`||||
-|SINEMA - Sine Weighted Moving Average|`Sinema`||||
-|SMA - Simple Moving Average|`Sma`|||
-|SMMA - Smoothed Moving Average|`Smma`|`✔️`||
-|SSF - Ehler's Super Smoother Filter||||
-|SUPERTREND - Supertrend||`✔️`||
-|T3 - Tillson T3 Moving Average|`T3`|`✔️`|`✔️`|
-|TEMA - Triple EMA Average|`Tema`|`✔️`|`✔️`|
-|TRIMA - Triangular Moving Average|`Trima`|`✔️`||
-|VIDYA - Variable Index Dynamic Average|`Vidya`|||
-|WMA - Weighted Moving Average|`Wma`|`✔️`||
-|ZLEMA - Zero Lag EMA Average|`Zlema`|||
-<br>
-|**BASIC TRANSFORMS**|**QuanTALib**|Skender.Stock|TALib.NETCore|
-|OC2 - Midpoint price|️`.OC2`|CandlePart.OC2|MidPoint|
-|HL2 - Median Price|️`.HL2`|CandlePart.HL2|MedPrice|
-|HLC3 - Typical Price|️`.HLC3`|CandlePart.HLC3|TypPrice|
-|OHL3 - Mean Price|`️.OHL3`|CandlePart.OHL3|
-|OHLC4 - Average Price|`️.OHLC4`|CandlePart.OHLC4|AvgPrice|
-|HLCC4 - Weighted Price|`️.HLCC4`||WclPrice|
-=======
 |**VOLATILITY INDICATORS**|**Class Name**|Skender.Stock|TALib.NETCore|
 |ADR - Average Daily Range|`?`|||
 |ANDREW - Andrew's Pitchfork|`?`|||
@@ -354,5 +180,4 @@
 |HLC3 - Typical Price|`.HLC3`|CandlePart.HLC3|TypPrice|
 |OHL3 - Mean Price|`.OHL3`|CandlePart.OHL3||
 |OHLC4 - Average Price|`.OHLC4`|CandlePart.OHLC4|AvgPrice|
-|HLCC4 - Weighted Price|`.HLCC4`||WclPrice|
->>>>>>> 6b79f815
+|HLCC4 - Weighted Price|`.HLCC4`||WclPrice|