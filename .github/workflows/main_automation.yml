name: Stage/build/test/release/publish
on:
  workflow_dispatch:
  push:
    branches:
      - main
  pull_request:
    branches:
      - main

jobs:
  build_test:
    #runs-on: windows-latest
    runs-on: ubuntu-latest
    steps:
    - name: Checkout
      uses: actions/checkout@v3
      with:
        fetch-depth: 0

############## Install tools

    - name: Create Quantower folder at root
      run: |
        sudo mkdir -p /Quantower/
        sudo chmod -R 777 /Quantower

    - name: Install .NET
      uses: actions/setup-dotnet@v3
      with:
        dotnet-version: '8.x'
        dotnet-quality: 'preview'

    - name: Install GitVersion
      uses: gittools/actions/gitversion/setup@v0
      with:
        versionSpec: '6.x'
        includePrerelease: true

    - name: Determine Version
      id:   gitversion
      uses: gittools/actions/gitversion/execute@v0
      with:
        useConfigFile: true
        #configFilePath: GitVersion.yml
        updateAssemblyInfo: true

############## Install more tools

    - name: Install JDK11 for Sonar Scanner
      uses: actions/setup-java@v3
      with:
        java-version: 11
        distribution: 'zulu'

    - name: Install JetBrains
      run: dotnet tool install JetBrains.dotCover.GlobalTool --global
    - name: Install Sonar Scanner
      run: dotnet tool install dotnet-sonarscanner --global
    - name: Install dotnet-coverage
      run: dotnet tool install dotnet-coverage --global

    - name: Sonar start
      env:
        GITHUB_TOKEN: ${{ secrets.GITHUB_TOKEN }}
        SONAR_TOKEN: ${{ secrets.SONAR_TOKEN }}
      run: dotnet sonarscanner begin /o:"mihakralj" /k:"mihakralj_QuanTAlib"
        /d:sonar.login="${{ secrets.SONAR_TOKEN }}"
        /d:sonar.host.url="https://sonarcloud.io"
        /d:sonar.cs.dotcover.reportsPaths=dotcover*

############# Build and test

    - name: Build Main branch of QuanTAlib DLL
      if: ${{ github.ref != 'refs/heads/dev' }}
      run: dotnet build ./lib/quantalib.csproj --configuration Release --nologo -p:PackageVersion=${{ steps.gitversion.outputs.MajorMinorPatch }}
    - name: Build dev branch of QuanTAlib DLL
      if: ${{ github.ref == 'refs/heads/dev' }}
      run: dotnet build ./lib/quantalib.csproj --configuration Release --nologo -p:PackageVersion=${{ steps.gitversion.outputs.FullSemVer }}
    - name: Build Averages DLL
      run: dotnet build ./quantower/Averages/Averages.csproj --configuration Release --nologo
    - name: Build Statistics DLL
      run: dotnet build ./quantower/Statistics/Statistics.csproj --configuration Release --nologo
    - name: Build SyntheticVendor DLL
      run: dotnet build ./SyntheticVendor/SyntheticVendor.csproj --configuration Release --nologo

    - name: DotCover Test HTML
      if: ${{ github.ref == 'refs/heads/dev' }}
      run: dotnet dotcover test tests/tests.csproj --dcReportType=HTML --dcoutput=./dotcover.html
    - name: DotCover Test XML
      if: ${{ github.ref == 'refs/heads/dev' }}
      run: dotnet dotcover test tests/tests.csproj --dcReportType=DetailedXML --dcoutput=./dotcover.xml --verbosity=Detailed
    - name: Coverlet Test
      if: ${{ github.ref == 'refs/heads/dev' }}
      run: dotnet test -p:CollectCoverage=true --collect:"XPlat Code Coverage" --results-directory "./"

############## Report to Sonar/CodeCov/Codacy

    - name: Move coverage report to project root
      if: ${{ github.ref == 'refs/heads/dev' }}
      run: |
<<<<<<< HEAD
        report=$(find . -name '*coverage.cobertura.xml' | head -1)
        mv "$report" ./coverage.cobertura.xml
=======
        dotnet sonarscanner begin /o:"mihakralj" /k:"mihakralj_QuanTAlib" \
          /d:sonar.token="${{ secrets.SONAR_TOKEN }}" \
          /d:sonar.scanner.scanAll=false \
          /d:sonar.host.url="https://sonarcloud.io" \
          /d:sonar.cs.opencover.reportsPaths="**/TestResults/coverage.opencover.xml" \
          /d:sonar.cs.vscoveragexml.reportsPaths=coverage.xml


    - name: Build projects
      run: |
        dotnet build ./lib/quantalib.csproj --configuration Release --nologo \
          -p:PackageVersion=${{ github.ref == 'refs/heads/dev' && steps.gitversion.outputs.FullSemVer || steps.gitversion.outputs.MajorMinorPatch }}
        dotnet build ./quantower/Averages/Averages.csproj --configuration Release --nologo
        dotnet build ./quantower/Statistics/Statistics.csproj --configuration Release --nologo
        dotnet build ./quantower/Volatility/Volatility.csproj --configuration Release --nologo
        dotnet build ./SyntheticVendor/SyntheticVendor.csproj --configuration Release --nologo

    - name: Run tests with coverage
      if: github.ref == 'refs/heads/dev'
      run: |
        dotnet test ./Tests/Tests.csproj --verbosity normal /p:CollectCoverage=true /p:CoverletOutputFormat=opencover /p:CoverletOutput="./TestResults/"
        dotnet-coverage collect "dotnet test" -f xml -o "coverage.xml"

    - name: Generate and process coverage report
      if: github.ref == 'refs/heads/dev'
      uses: danielpalme/ReportGenerator-GitHub-Action@5.1.26
      with:
        reports: '**/TestResults/coverage.opencover.xml'
        targetdir: 'coveragereport'
        reporttypes: 'HtmlInline;Cobertura'
>>>>>>> 93085d24

    - name: Upload to Codacy
      if: ${{ github.ref == 'refs/heads/dev' }}
      uses: codacy/codacy-coverage-reporter-action@v1
      with:
        project-token: ${{ secrets.CODACY_PROJECT_TOKEN }}
        coverage-reports: "*cover*.xml"

    - name: Upload to Codecov
      if: ${{ github.ref == 'refs/heads/dev' }}
      uses: codecov/codecov-action@v3
      with:
        files: cover*
        verbose: true

    - name: Upload to Sonar
      if: ${{ github.ref == 'refs/heads/dev' }}
      env:
        GITHUB_TOKEN: ${{ secrets.GITHUB_TOKEN }}
        SONAR_TOKEN: ${{ secrets.SONAR_TOKEN }}
      run: dotnet sonarscanner end /d:sonar.token="${{ secrets.SONAR_TOKEN }}"

############## Publish dev release

    - name: Publish dev release assets
      if: ${{ github.ref == 'refs/heads/dev' }}
      uses: SourceSprint/upload-multiple-releases@1.0.7
      env:
        GITHUB_TOKEN: ${{ secrets.GITHUB_TOKEN }}
      with:
        prerelease: true
        overwrite: true
        release_name: ${{ steps.gitversion.outputs.SemVer }}
        tag_name: prerelease
        release_config: |
          lib/bin/Release/QuanTAlib.dll
          quantower/Averages/bin/Release/Averages.dll
          quantower/Statistics/bin/Release/Statistics.dll
          SyntheticVendor/bin/Release/SyntheticVendor.dll

    - name: Push  package to myget.org
      run: dotnet nuget push 'lib/bin/Release/QuanTAlib.*.nupkg'
          --api-key ${{ secrets.MYGET_DEPLOY_KEY_QUANTALIB }}
          --source https://www.myget.org/F/quantalib/api/v2/package
          --skip-duplicate

############## Publish main release

    - name: Publish main release assets
      if: ${{ github.ref == 'refs/heads/main' }}
      uses: SourceSprint/upload-multiple-releases@1.0.7
      env:
        GITHUB_TOKEN: ${{ secrets.GITHUB_TOKEN }}
      with:
        prerelease: false
        overwrite: true
        release_name: ${{ steps.gitversion.outputs.MajorMinorPatch }}
        tag_name: latest
        release_config: |
           lib/bin/Release/QuanTAlib.dll
           quantower/Averages/bin/Release/Averages.dll
           quantower/Statistics/bin/Release/Statistics.dll
           SyntheticVendor/bin/Release/SyntheticVendor.dll

    - name: Push  package to nuget.org
      if: ${{ github.ref == 'refs/heads/main' }}
      run: dotnet nuget push 'lib/bin/Release/QuanTAlib.*.nupkg'
          --api-key ${{ secrets.NUGET_DEPLOY_KEY_QUANTLIB }}
          --source https://api.nuget.org/v3/index.json
          --skip-duplicate

<|MERGE_RESOLUTION|>--- conflicted
+++ resolved
@@ -1,207 +1,170 @@
-name: Stage/build/test/release/publish
-on:
-  workflow_dispatch:
-  push:
-    branches:
-      - main
-  pull_request:
-    branches:
-      - main
-
-jobs:
-  build_test:
-    #runs-on: windows-latest
-    runs-on: ubuntu-latest
-    steps:
-    - name: Checkout
-      uses: actions/checkout@v3
-      with:
-        fetch-depth: 0
-
-############## Install tools
-
-    - name: Create Quantower folder at root
-      run: |
-        sudo mkdir -p /Quantower/
-        sudo chmod -R 777 /Quantower
-
-    - name: Install .NET
-      uses: actions/setup-dotnet@v3
-      with:
-        dotnet-version: '8.x'
-        dotnet-quality: 'preview'
-
-    - name: Install GitVersion
-      uses: gittools/actions/gitversion/setup@v0
-      with:
-        versionSpec: '6.x'
-        includePrerelease: true
-
-    - name: Determine Version
-      id:   gitversion
-      uses: gittools/actions/gitversion/execute@v0
-      with:
-        useConfigFile: true
-        #configFilePath: GitVersion.yml
-        updateAssemblyInfo: true
-
-############## Install more tools
-
-    - name: Install JDK11 for Sonar Scanner
-      uses: actions/setup-java@v3
-      with:
-        java-version: 11
-        distribution: 'zulu'
-
-    - name: Install JetBrains
-      run: dotnet tool install JetBrains.dotCover.GlobalTool --global
-    - name: Install Sonar Scanner
-      run: dotnet tool install dotnet-sonarscanner --global
-    - name: Install dotnet-coverage
-      run: dotnet tool install dotnet-coverage --global
-
-    - name: Sonar start
-      env:
-        GITHUB_TOKEN: ${{ secrets.GITHUB_TOKEN }}
-        SONAR_TOKEN: ${{ secrets.SONAR_TOKEN }}
-      run: dotnet sonarscanner begin /o:"mihakralj" /k:"mihakralj_QuanTAlib"
-        /d:sonar.login="${{ secrets.SONAR_TOKEN }}"
-        /d:sonar.host.url="https://sonarcloud.io"
-        /d:sonar.cs.dotcover.reportsPaths=dotcover*
-
-############# Build and test
-
-    - name: Build Main branch of QuanTAlib DLL
-      if: ${{ github.ref != 'refs/heads/dev' }}
-      run: dotnet build ./lib/quantalib.csproj --configuration Release --nologo -p:PackageVersion=${{ steps.gitversion.outputs.MajorMinorPatch }}
-    - name: Build dev branch of QuanTAlib DLL
-      if: ${{ github.ref == 'refs/heads/dev' }}
-      run: dotnet build ./lib/quantalib.csproj --configuration Release --nologo -p:PackageVersion=${{ steps.gitversion.outputs.FullSemVer }}
-    - name: Build Averages DLL
-      run: dotnet build ./quantower/Averages/Averages.csproj --configuration Release --nologo
-    - name: Build Statistics DLL
-      run: dotnet build ./quantower/Statistics/Statistics.csproj --configuration Release --nologo
-    - name: Build SyntheticVendor DLL
-      run: dotnet build ./SyntheticVendor/SyntheticVendor.csproj --configuration Release --nologo
-
-    - name: DotCover Test HTML
-      if: ${{ github.ref == 'refs/heads/dev' }}
-      run: dotnet dotcover test tests/tests.csproj --dcReportType=HTML --dcoutput=./dotcover.html
-    - name: DotCover Test XML
-      if: ${{ github.ref == 'refs/heads/dev' }}
-      run: dotnet dotcover test tests/tests.csproj --dcReportType=DetailedXML --dcoutput=./dotcover.xml --verbosity=Detailed
-    - name: Coverlet Test
-      if: ${{ github.ref == 'refs/heads/dev' }}
-      run: dotnet test -p:CollectCoverage=true --collect:"XPlat Code Coverage" --results-directory "./"
-
-############## Report to Sonar/CodeCov/Codacy
-
-    - name: Move coverage report to project root
-      if: ${{ github.ref == 'refs/heads/dev' }}
-      run: |
-<<<<<<< HEAD
-        report=$(find . -name '*coverage.cobertura.xml' | head -1)
-        mv "$report" ./coverage.cobertura.xml
-=======
-        dotnet sonarscanner begin /o:"mihakralj" /k:"mihakralj_QuanTAlib" \
-          /d:sonar.token="${{ secrets.SONAR_TOKEN }}" \
-          /d:sonar.scanner.scanAll=false \
-          /d:sonar.host.url="https://sonarcloud.io" \
-          /d:sonar.cs.opencover.reportsPaths="**/TestResults/coverage.opencover.xml" \
-          /d:sonar.cs.vscoveragexml.reportsPaths=coverage.xml
-
-
-    - name: Build projects
-      run: |
-        dotnet build ./lib/quantalib.csproj --configuration Release --nologo \
-          -p:PackageVersion=${{ github.ref == 'refs/heads/dev' && steps.gitversion.outputs.FullSemVer || steps.gitversion.outputs.MajorMinorPatch }}
-        dotnet build ./quantower/Averages/Averages.csproj --configuration Release --nologo
-        dotnet build ./quantower/Statistics/Statistics.csproj --configuration Release --nologo
-        dotnet build ./quantower/Volatility/Volatility.csproj --configuration Release --nologo
-        dotnet build ./SyntheticVendor/SyntheticVendor.csproj --configuration Release --nologo
-
-    - name: Run tests with coverage
-      if: github.ref == 'refs/heads/dev'
-      run: |
-        dotnet test ./Tests/Tests.csproj --verbosity normal /p:CollectCoverage=true /p:CoverletOutputFormat=opencover /p:CoverletOutput="./TestResults/"
-        dotnet-coverage collect "dotnet test" -f xml -o "coverage.xml"
-
-    - name: Generate and process coverage report
-      if: github.ref == 'refs/heads/dev'
-      uses: danielpalme/ReportGenerator-GitHub-Action@5.1.26
-      with:
-        reports: '**/TestResults/coverage.opencover.xml'
-        targetdir: 'coveragereport'
-        reporttypes: 'HtmlInline;Cobertura'
->>>>>>> 93085d24
-
-    - name: Upload to Codacy
-      if: ${{ github.ref == 'refs/heads/dev' }}
-      uses: codacy/codacy-coverage-reporter-action@v1
-      with:
-        project-token: ${{ secrets.CODACY_PROJECT_TOKEN }}
-        coverage-reports: "*cover*.xml"
-
-    - name: Upload to Codecov
-      if: ${{ github.ref == 'refs/heads/dev' }}
-      uses: codecov/codecov-action@v3
-      with:
-        files: cover*
-        verbose: true
-
-    - name: Upload to Sonar
-      if: ${{ github.ref == 'refs/heads/dev' }}
-      env:
-        GITHUB_TOKEN: ${{ secrets.GITHUB_TOKEN }}
-        SONAR_TOKEN: ${{ secrets.SONAR_TOKEN }}
-      run: dotnet sonarscanner end /d:sonar.token="${{ secrets.SONAR_TOKEN }}"
-
-############## Publish dev release
-
-    - name: Publish dev release assets
-      if: ${{ github.ref == 'refs/heads/dev' }}
-      uses: SourceSprint/upload-multiple-releases@1.0.7
-      env:
-        GITHUB_TOKEN: ${{ secrets.GITHUB_TOKEN }}
-      with:
-        prerelease: true
-        overwrite: true
-        release_name: ${{ steps.gitversion.outputs.SemVer }}
-        tag_name: prerelease
-        release_config: |
-          lib/bin/Release/QuanTAlib.dll
-          quantower/Averages/bin/Release/Averages.dll
-          quantower/Statistics/bin/Release/Statistics.dll
-          SyntheticVendor/bin/Release/SyntheticVendor.dll
-
-    - name: Push  package to myget.org
-      run: dotnet nuget push 'lib/bin/Release/QuanTAlib.*.nupkg'
-          --api-key ${{ secrets.MYGET_DEPLOY_KEY_QUANTALIB }}
-          --source https://www.myget.org/F/quantalib/api/v2/package
-          --skip-duplicate
-
-############## Publish main release
-
-    - name: Publish main release assets
-      if: ${{ github.ref == 'refs/heads/main' }}
-      uses: SourceSprint/upload-multiple-releases@1.0.7
-      env:
-        GITHUB_TOKEN: ${{ secrets.GITHUB_TOKEN }}
-      with:
-        prerelease: false
-        overwrite: true
-        release_name: ${{ steps.gitversion.outputs.MajorMinorPatch }}
-        tag_name: latest
-        release_config: |
-           lib/bin/Release/QuanTAlib.dll
-           quantower/Averages/bin/Release/Averages.dll
-           quantower/Statistics/bin/Release/Statistics.dll
-           SyntheticVendor/bin/Release/SyntheticVendor.dll
-
-    - name: Push  package to nuget.org
-      if: ${{ github.ref == 'refs/heads/main' }}
-      run: dotnet nuget push 'lib/bin/Release/QuanTAlib.*.nupkg'
-          --api-key ${{ secrets.NUGET_DEPLOY_KEY_QUANTLIB }}
-          --source https://api.nuget.org/v3/index.json
-          --skip-duplicate
-
+name: Stage/build/test/release/publish
+on:
+  workflow_dispatch:
+  push:
+    branches:
+      - main
+  pull_request:
+    branches:
+      - main
+
+jobs:
+  build_test:
+    #runs-on: windows-latest
+    runs-on: ubuntu-latest
+    steps:
+    - name: Checkout
+      uses: actions/checkout@v3
+      with:
+        fetch-depth: 0
+
+############## Install tools
+
+    - name: Create Quantower folder at root
+      run: |
+        sudo mkdir -p /Quantower/
+        sudo chmod -R 777 /Quantower
+
+    - name: Install .NET
+      uses: actions/setup-dotnet@v3
+      with:
+        dotnet-version: '8.x'
+        dotnet-quality: 'preview'
+
+    - name: Install GitVersion
+      uses: gittools/actions/gitversion/setup@v0
+      with:
+        versionSpec: '6.x'
+        includePrerelease: true
+
+    - name: Determine Version
+      id:   gitversion
+      uses: gittools/actions/gitversion/execute@v0
+      with:
+        useConfigFile: true
+        #configFilePath: GitVersion.yml
+        updateAssemblyInfo: true
+
+############## Install more tools
+
+    - name: Install JDK11 for Sonar Scanner
+      uses: actions/setup-java@v3
+      with:
+        java-version: 11
+        distribution: 'zulu'
+
+    - name: Install JetBrains
+      run: dotnet tool install JetBrains.dotCover.GlobalTool --global
+    - name: Install Sonar Scanner
+      run: dotnet tool install dotnet-sonarscanner --global
+    - name: Install dotnet-coverage
+      run: dotnet tool install dotnet-coverage --global
+
+    - name: Sonar start
+      env:
+        GITHUB_TOKEN: ${{ secrets.GITHUB_TOKEN }}
+        SONAR_TOKEN: ${{ secrets.SONAR_TOKEN }}
+      run: dotnet sonarscanner begin /o:"mihakralj" /k:"mihakralj_QuanTAlib"
+        /d:sonar.login="${{ secrets.SONAR_TOKEN }}"
+        /d:sonar.host.url="https://sonarcloud.io"
+        /d:sonar.cs.dotcover.reportsPaths=dotcover*
+
+############# Build and test
+
+    - name: Build projects
+      run: |
+        dotnet build ./lib/quantalib.csproj --configuration Release --nologo \
+          -p:PackageVersion=${{ github.ref == 'refs/heads/dev' && steps.gitversion.outputs.FullSemVer || steps.gitversion.outputs.MajorMinorPatch }}
+        dotnet build ./quantower/Averages/Averages.csproj --configuration Release --nologo
+        dotnet build ./quantower/Statistics/Statistics.csproj --configuration Release --nologo
+        dotnet build ./quantower/Volatility/Volatility.csproj --configuration Release --nologo
+        dotnet build ./SyntheticVendor/SyntheticVendor.csproj --configuration Release --nologo
+
+    - name: DotCover Test HTML
+      if: ${{ github.ref == 'refs/heads/dev' }}
+      run: dotnet dotcover test tests/tests.csproj --dcReportType=HTML --dcoutput=./dotcover.html
+    - name: DotCover Test XML
+      if: ${{ github.ref == 'refs/heads/dev' }}
+      run: dotnet dotcover test tests/tests.csproj --dcReportType=DetailedXML --dcoutput=./dotcover.xml --verbosity=Detailed
+    - name: Coverlet Test
+      if: ${{ github.ref == 'refs/heads/dev' }}
+      run: dotnet test -p:CollectCoverage=true --collect:"XPlat Code Coverage" --results-directory "./"
+
+############## Report to Sonar/CodeCov/Codacy
+
+    - name: Move coverage report to project root
+      if: ${{ github.ref == 'refs/heads/dev' }}
+      run: |
+        dotnet test ./Tests/Tests.csproj --verbosity normal /p:CollectCoverage=true /p:CoverletOutputFormat=opencover /p:CoverletOutput="./TestResults/"
+        dotnet-coverage collect "dotnet test" -f xml -o "coverage.xml"
+
+    - name: Upload to Codacy
+      if: ${{ github.ref == 'refs/heads/dev' }}
+      uses: codacy/codacy-coverage-reporter-action@v1
+      with:
+        project-token: ${{ secrets.CODACY_PROJECT_TOKEN }}
+        coverage-reports: "*cover*.xml"
+
+    - name: Upload to Codecov
+      if: ${{ github.ref == 'refs/heads/dev' }}
+      uses: codecov/codecov-action@v3
+      with:
+        files: cover*
+        verbose: true
+
+    - name: Upload to Sonar
+      if: ${{ github.ref == 'refs/heads/dev' }}
+      env:
+        GITHUB_TOKEN: ${{ secrets.GITHUB_TOKEN }}
+        SONAR_TOKEN: ${{ secrets.SONAR_TOKEN }}
+      run: dotnet sonarscanner end /d:sonar.token="${{ secrets.SONAR_TOKEN }}"
+
+############## Publish dev release
+
+    - name: Publish dev release assets
+      if: ${{ github.ref == 'refs/heads/dev' }}
+      uses: SourceSprint/upload-multiple-releases@1.0.7
+      env:
+        GITHUB_TOKEN: ${{ secrets.GITHUB_TOKEN }}
+      with:
+        prerelease: true
+        overwrite: true
+        release_name: ${{ steps.gitversion.outputs.SemVer }}
+        tag_name: prerelease
+        release_config: |
+          lib/bin/Release/QuanTAlib.dll
+          quantower/Averages/bin/Release/Averages.dll
+          quantower/Statistics/bin/Release/Statistics.dll
+          SyntheticVendor/bin/Release/SyntheticVendor.dll
+
+    - name: Push  package to myget.org
+      run: dotnet nuget push 'lib/bin/Release/QuanTAlib.*.nupkg'
+          --api-key ${{ secrets.MYGET_DEPLOY_KEY_QUANTALIB }}
+          --source https://www.myget.org/F/quantalib/api/v2/package
+          --skip-duplicate
+
+############## Publish main release
+
+    - name: Publish main release assets
+      if: ${{ github.ref == 'refs/heads/main' }}
+      uses: SourceSprint/upload-multiple-releases@1.0.7
+      env:
+        GITHUB_TOKEN: ${{ secrets.GITHUB_TOKEN }}
+      with:
+        prerelease: false
+        overwrite: true
+        release_name: ${{ steps.gitversion.outputs.MajorMinorPatch }}
+        tag_name: latest
+        release_config: |
+           lib/bin/Release/QuanTAlib.dll
+           quantower/Averages/bin/Release/Averages.dll
+           quantower/Statistics/bin/Release/Statistics.dll
+           SyntheticVendor/bin/Release/SyntheticVendor.dll
+
+    - name: Push  package to nuget.org
+      if: ${{ github.ref == 'refs/heads/main' }}
+      run: dotnet nuget push 'lib/bin/Release/QuanTAlib.*.nupkg'
+          --api-key ${{ secrets.NUGET_DEPLOY_KEY_QUANTLIB }}
+          --source https://api.nuget.org/v3/index.json
+          --skip-duplicate
+