name: Stage/build/test/release/publish
on:
  workflow_dispatch:
  push:
    branches:
      - '*'
  pull_request:
    branches:
      - '*'

jobs:
  build_test:
    runs-on: windows-latest
    steps:
    - name: Checkout
      uses: actions/checkout@v2
      with:
        fetch-depth: 0

    - name: Install .NET 6.0 and 8.0
      uses: actions/setup-dotnet@v3
      with:
        dotnet-version: '8.x'
        dotnet-quality: 'preview'

    - name: Install JDK11 for Sonar Scanner
      uses: actions/setup-java@v1
      with:
        java-version: 1.11

    - name: Install GitVersion
      run: dotnet tool install GitVersion.Tool --global
    - name: Install JetBrains
      run: dotnet tool install JetBrains.dotCover.GlobalTool --global
    - name: Install Sonar Scanner
      run: dotnet tool install dotnet-sonarscanner --global
    - name: Install dotnet-coverage
      run: dotnet tool install dotnet-coverage --global
<<<<<<< HEAD
=======
    - name: Install CodeCov
      run: dotnet add package CodecovUploader
>>>>>>> d58eda9e

    - name: Sonar start
      env:
        GITHUB_TOKEN: ${{ secrets.GITHUB_TOKEN }}
        SONAR_TOKEN: ${{ secrets.SONAR_TOKEN }}
      #run: dotnet sonarscanner begin /o:"mihakralj" /k:"mihakralj_QuanTAlib" /d:sonar.login="${{ secrets.SONAR_TOKEN }}" /d:sonar.host.url="https://sonarcloud.io" /d:sonar.cs.vscoveragexml.reportsPaths="./coverage.xml"
      run: dotnet sonarscanner begin /o:"mihakralj" /k:"mihakralj_QuanTAlib"
        /d:sonar.login="${{ secrets.SONAR_TOKEN }}"
        /d:sonar.host.url="https://sonarcloud.io"
        /d:sonar.cs.dotcover.reportsPaths=./coveragereport.html

    - name: Build Core DLL
      run: dotnet build ./Calculations/Calculations.csproj --verbosity minimal --configuration Release --nologo
    - name: Build Indicators DLL
      run: dotnet build ./Indicators/Indicators.csproj --verbosity minimal --configuration Release --nologo
    - name: Build Strategies DLL
      run: dotnet build ./Strategies/Strategies.csproj --verbosity minimal --configuration Release --nologo

    - name: DotCover Test XML
      run: dotnet dotcover test ./Tests/Tests.csproj --verbosity minimal --dcReportType=DetailedXML --dcoutput=./coveragereport.xml

    - name: Upload coverage reports to Codecov
      uses: codecov/codecov-action@v3
      with:
        files: ./coveragereport.xml
        verbose: true

    - name: Sonar reporter
      env:
        GITHUB_TOKEN: ${{ secrets.GITHUB_TOKEN }}
        SONAR_TOKEN: ${{ secrets.SONAR_TOKEN }}
      run: dotnet sonarscanner end /d:sonar.login="${{ secrets.SONAR_TOKEN }}"

    - name: Codacy coverage reporter
      if: ${{ github.ref == 'refs/heads/dev' }}
      uses: codacy/codacy-coverage-reporter-action@v1
      with:
        project-token: ${{ secrets.CODACY_PROJECT_TOKEN }}
        coverage-reports: ./coveragereport.xml

    - name: Release
      if: ${{ github.ref == 'refs/heads/main' }}
      uses: marvinpinto/action-automatic-releases@latest
      with:
        repo_token: "${{ secrets.GITHUB_TOKEN }}"
        automatic_release_tag: "latest"
        prerelease: true
        title: "Latest Build"
        files: |
          /Quantower/Settings/Scripts/Indicators/QuanTAlib/*.dll
          /Quantower/Settings/Scripts/Strategies/QuanTAlib/*.dll

    - name: Push  package to nuget.org
      if: ${{ github.ref == 'refs/heads/main' }}
      run: dotnet nuget push '.\Calculations\bin\Release\net8.0\QuanTAlib.*.nupkg'
          --api-key ${{ secrets.NUGET_DEPLOY_KEY_QUANTLIB }}
          --source https://api.nuget.org/v3/index.json
          --skip-duplicate
<|MERGE_RESOLUTION|>--- conflicted
+++ resolved
@@ -1,101 +1,94 @@
-name: Stage/build/test/release/publish
-on:
-  workflow_dispatch:
-  push:
-    branches:
-      - '*'
-  pull_request:
-    branches:
-      - '*'
-
-jobs:
-  build_test:
-    runs-on: windows-latest
-    steps:
-    - name: Checkout
-      uses: actions/checkout@v2
-      with:
-        fetch-depth: 0
-
-    - name: Install .NET 6.0 and 8.0
-      uses: actions/setup-dotnet@v3
-      with:
-        dotnet-version: '8.x'
-        dotnet-quality: 'preview'
-
-    - name: Install JDK11 for Sonar Scanner
-      uses: actions/setup-java@v1
-      with:
-        java-version: 1.11
-
-    - name: Install GitVersion
-      run: dotnet tool install GitVersion.Tool --global
-    - name: Install JetBrains
-      run: dotnet tool install JetBrains.dotCover.GlobalTool --global
-    - name: Install Sonar Scanner
-      run: dotnet tool install dotnet-sonarscanner --global
-    - name: Install dotnet-coverage
-      run: dotnet tool install dotnet-coverage --global
-<<<<<<< HEAD
-=======
-    - name: Install CodeCov
-      run: dotnet add package CodecovUploader
->>>>>>> d58eda9e
-
-    - name: Sonar start
-      env:
-        GITHUB_TOKEN: ${{ secrets.GITHUB_TOKEN }}
-        SONAR_TOKEN: ${{ secrets.SONAR_TOKEN }}
-      #run: dotnet sonarscanner begin /o:"mihakralj" /k:"mihakralj_QuanTAlib" /d:sonar.login="${{ secrets.SONAR_TOKEN }}" /d:sonar.host.url="https://sonarcloud.io" /d:sonar.cs.vscoveragexml.reportsPaths="./coverage.xml"
-      run: dotnet sonarscanner begin /o:"mihakralj" /k:"mihakralj_QuanTAlib"
-        /d:sonar.login="${{ secrets.SONAR_TOKEN }}"
-        /d:sonar.host.url="https://sonarcloud.io"
-        /d:sonar.cs.dotcover.reportsPaths=./coveragereport.html
-
-    - name: Build Core DLL
-      run: dotnet build ./Calculations/Calculations.csproj --verbosity minimal --configuration Release --nologo
-    - name: Build Indicators DLL
-      run: dotnet build ./Indicators/Indicators.csproj --verbosity minimal --configuration Release --nologo
-    - name: Build Strategies DLL
-      run: dotnet build ./Strategies/Strategies.csproj --verbosity minimal --configuration Release --nologo
-
-    - name: DotCover Test XML
-      run: dotnet dotcover test ./Tests/Tests.csproj --verbosity minimal --dcReportType=DetailedXML --dcoutput=./coveragereport.xml
-
-    - name: Upload coverage reports to Codecov
-      uses: codecov/codecov-action@v3
-      with:
-        files: ./coveragereport.xml
-        verbose: true
-
-    - name: Sonar reporter
-      env:
-        GITHUB_TOKEN: ${{ secrets.GITHUB_TOKEN }}
-        SONAR_TOKEN: ${{ secrets.SONAR_TOKEN }}
-      run: dotnet sonarscanner end /d:sonar.login="${{ secrets.SONAR_TOKEN }}"
-
-    - name: Codacy coverage reporter
-      if: ${{ github.ref == 'refs/heads/dev' }}
-      uses: codacy/codacy-coverage-reporter-action@v1
-      with:
-        project-token: ${{ secrets.CODACY_PROJECT_TOKEN }}
-        coverage-reports: ./coveragereport.xml
-
-    - name: Release
-      if: ${{ github.ref == 'refs/heads/main' }}
-      uses: marvinpinto/action-automatic-releases@latest
-      with:
-        repo_token: "${{ secrets.GITHUB_TOKEN }}"
-        automatic_release_tag: "latest"
-        prerelease: true
-        title: "Latest Build"
-        files: |
-          /Quantower/Settings/Scripts/Indicators/QuanTAlib/*.dll
-          /Quantower/Settings/Scripts/Strategies/QuanTAlib/*.dll
-
-    - name: Push  package to nuget.org
-      if: ${{ github.ref == 'refs/heads/main' }}
-      run: dotnet nuget push '.\Calculations\bin\Release\net8.0\QuanTAlib.*.nupkg'
-          --api-key ${{ secrets.NUGET_DEPLOY_KEY_QUANTLIB }}
-          --source https://api.nuget.org/v3/index.json
-          --skip-duplicate
+name: Stage/build/test/release/publish
+on:
+  workflow_dispatch:
+  push:
+    branches:
+      - '*'
+  pull_request:
+    branches:
+      - '*'
+
+jobs:
+  build_test:
+    runs-on: windows-latest
+    steps:
+    - name: Checkout
+      uses: actions/checkout@v2
+      with:
+        fetch-depth: 0
+
+    - name: Install .NET
+      uses: actions/setup-dotnet@v3
+      with:
+        dotnet-version: '8.x'
+        dotnet-quality: 'preview'
+
+    - name: Install JDK11 for Sonar Scanner
+      uses: actions/setup-java@v1
+      with:
+        java-version: 1.11
+
+    - name: Install JetBrains
+      run: dotnet tool install JetBrains.dotCover.GlobalTool --global
+    - name: Install Sonar Scanner
+      run: dotnet tool install dotnet-sonarscanner --global
+    - name: Install dotnet-coverage
+      run: dotnet tool install dotnet-coverage --global
+
+    - name: Sonar start
+      env:
+        GITHUB_TOKEN: ${{ secrets.GITHUB_TOKEN }}
+        SONAR_TOKEN: ${{ secrets.SONAR_TOKEN }}
+      #run: dotnet sonarscanner begin /o:"mihakralj" /k:"mihakralj_QuanTAlib" /d:sonar.login="${{ secrets.SONAR_TOKEN }}" /d:sonar.host.url="https://sonarcloud.io" /d:sonar.cs.vscoveragexml.reportsPaths="./coverage.xml"
+      run: dotnet sonarscanner begin /o:"mihakralj" /k:"mihakralj_QuanTAlib"
+        /d:sonar.login="${{ secrets.SONAR_TOKEN }}"
+        /d:sonar.host.url="https://sonarcloud.io"
+        /d:sonar.cs.dotcover.reportsPaths=./coveragereport.html
+
+    - name: Build Core DLL
+      run: dotnet build ./Calculations/Calculations.csproj --verbosity minimal --configuration Release --nologo
+    - name: Build Indicators DLL
+      run: dotnet build ./Indicators/Indicators.csproj --verbosity minimal --configuration Release --nologo
+    - name: Build Strategies DLL
+      run: dotnet build ./Strategies/Strategies.csproj --verbosity minimal --configuration Release --nologo
+
+    - name: DotCover Test XML
+      run: dotnet dotcover test ./Tests/Tests.csproj --verbosity minimal --dcReportType=DetailedXML --dcoutput=./coveragereport.xml
+
+    - name: Upload coverage reports to Codecov
+      uses: codecov/codecov-action@v3
+      with:
+        files: ./coveragereport.xml
+        verbose: true
+
+    - name: Sonar reporter
+      env:
+        GITHUB_TOKEN: ${{ secrets.GITHUB_TOKEN }}
+        SONAR_TOKEN: ${{ secrets.SONAR_TOKEN }}
+      run: dotnet sonarscanner end /d:sonar.login="${{ secrets.SONAR_TOKEN }}"
+
+    - name: Codacy coverage reporter
+      if: ${{ github.ref == 'refs/heads/dev' }}
+      uses: codacy/codacy-coverage-reporter-action@v1
+      with:
+        project-token: ${{ secrets.CODACY_PROJECT_TOKEN }}
+        coverage-reports: ./coveragereport.xml
+
+    - name: Release
+      if: ${{ github.ref == 'refs/heads/main' }}
+      uses: marvinpinto/action-automatic-releases@latest
+      with:
+        repo_token: "${{ secrets.GITHUB_TOKEN }}"
+        automatic_release_tag: "latest"
+        prerelease: true
+        title: "Latest Build"
+        files: |
+          /Quantower/Settings/Scripts/Indicators/QuanTAlib/*.dll
+          /Quantower/Settings/Scripts/Strategies/QuanTAlib/*.dll
+
+    - name: Push  package to nuget.org
+      if: ${{ github.ref == 'refs/heads/main' }}
+      run: dotnet nuget push '.\Calculations\bin\Release\net8.0\QuanTAlib.*.nupkg'
+          --api-key ${{ secrets.NUGET_DEPLOY_KEY_QUANTLIB }}
+          --source https://api.nuget.org/v3/index.json
+          --skip-duplicate