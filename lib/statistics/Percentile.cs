namespace QuanTAlib;

using System;
using System.Linq;

public class Percentile : AbstractBase
{
<<<<<<< HEAD
    public readonly int Period;
    public readonly double Percent;
    private CircularBuffer _buffer;
=======
    private readonly int Period;
    private readonly double Percent;
    private readonly CircularBuffer _buffer;
>>>>>>> 11100b06

    public Percentile(int period, double percent) : base()
    {
        if (period < 2)
        {
            throw new ArgumentOutOfRangeException(nameof(period), "Period must be greater than or equal to 2 for percentile calculation.");
        }
        if (percent < 0 || percent > 100)
        {
            throw new ArgumentOutOfRangeException(nameof(percent), "Percent must be between 0 and 100.");
        }
        Period = period;
        Percent = percent;
        WarmupPeriod = 2;
        _buffer = new CircularBuffer(period);
        Name = $"Percentile(period={period}, percent={percent})";
        Init();
    }

    public Percentile(object source, int period, double percent) : this(period, percent)
    {
        var pubEvent = source.GetType().GetEvent("Pub");
        pubEvent?.AddEventHandler(source, new ValueSignal(Sub));
    }

    public override void Init()
    {
        base.Init();
        _buffer.Clear();
    }

    protected override void ManageState(bool isNew)
    {
        if (isNew)
        {
            _lastValidValue = Input.Value;
            _index++;
        }
    }

protected override double Calculation()
    {
        ManageState(Input.IsNew);
        _buffer.Add(Input.Value, Input.IsNew);

        double result;
        if (_buffer.Count >= Period)
        {
            var values = _buffer.GetSpan().ToArray();
            Array.Sort(values);

            double position = (Percent / 100.0) * (values.Length - 1);
            int lowerIndex = (int)Math.Floor(position);
            int upperIndex = (int)Math.Ceiling(position);

            if (lowerIndex == upperIndex)
            {
                result = values[lowerIndex];
            }
            else
            {
                // Interpolate between the two nearest values
                double lowerValue = values[lowerIndex];
                double upperValue = values[upperIndex];
                double fraction = position - lowerIndex;
                result = lowerValue + (upperValue - lowerValue) * fraction;
            }
        }
        else
        {
            // Use average for insufficient data, like the Median class
            result = _buffer.Average();
        }

        IsHot = _buffer.Count >= Period;
        return result;
    }
}<|MERGE_RESOLUTION|>--- conflicted
+++ resolved
@@ -5,15 +5,9 @@
 
 public class Percentile : AbstractBase
 {
-<<<<<<< HEAD
-    public readonly int Period;
-    public readonly double Percent;
-    private CircularBuffer _buffer;
-=======
     private readonly int Period;
     private readonly double Percent;
     private readonly CircularBuffer _buffer;
->>>>>>> 11100b06
 
     public Percentile(int period, double percent) : base()
     {
