using Xunit;
using System.Security.Cryptography;

namespace QuanTAlib.Tests;

public class VolatilityUpdateTests
{
    private readonly RandomNumberGenerator rng = RandomNumberGenerator.Create();
    private const int RandomUpdates = 100;
    private const double ReferenceValue = 100.0;
    private const int precision = 8;

    private double GetRandomDouble()
    {
        byte[] bytes = new byte[8];
        rng.GetBytes(bytes);
        return (double)BitConverter.ToUInt64(bytes, 0) / ulong.MaxValue * 200 - 100; // Range: -100 to 100
    }

    private TBar GetRandomBar(bool IsNew)
    {
        double open = GetRandomDouble();
        double high = open + Math.Abs(GetRandomDouble());
        double low = open - Math.Abs(GetRandomDouble());
        double close = low + (high - low) * GetRandomDouble();
        return new TBar(DateTime.Now, open, high, low, close, 1000, IsNew);
    }

    [Fact]
    public void Atr_Update()
    {
        var indicator = new Atr(period: 14);
        TBar r = GetRandomBar(true);
        double initialValue = indicator.Calc(r);

        for (int i = 0; i < RandomUpdates; i++)
        {
            indicator.Calc(GetRandomBar(IsNew: false));
        }
        double finalValue = indicator.Calc(new TBar(r.Time, r.Open, r.High, r.Low, r.Close, r.Volume, IsNew: false));

        Assert.Equal(initialValue, finalValue, precision);
    }

    [Fact]
    public void Historical_Update()
    {
        var indicator = new Hv(period: 14);
        double initialValue = indicator.Calc(new TValue(DateTime.Now, ReferenceValue, IsNew: true));

        for (int i = 0; i < RandomUpdates; i++)
        {
            indicator.Calc(new TValue(DateTime.Now, GetRandomDouble(), IsNew: false));
        }
        double finalValue = indicator.Calc(new TValue(DateTime.Now, ReferenceValue, IsNew: false));

        Assert.Equal(initialValue, finalValue, precision);
    }

    [Fact]
    public void Jvolty_Update()
    {
        var indicator = new Jvolty(period: 14);
        double initialValue = indicator.Calc(new TValue(DateTime.Now, ReferenceValue, IsNew: true));

        for (int i = 0; i < RandomUpdates; i++)
        {
            indicator.Calc(new TValue(DateTime.Now, GetRandomDouble(), IsNew: false));
        }
        double finalValue = indicator.Calc(new TValue(DateTime.Now, ReferenceValue, IsNew: false));

        Assert.Equal(initialValue, finalValue, precision);
    }

    [Fact]
    public void Realized_Update()
    {
        var indicator = new Rv(period: 14);
        double initialValue = indicator.Calc(new TValue(DateTime.Now, ReferenceValue, IsNew: true));

        for (int i = 0; i < RandomUpdates; i++)
        {
            indicator.Calc(new TValue(DateTime.Now, GetRandomDouble(), IsNew: false));
        }
        double finalValue = indicator.Calc(new TValue(DateTime.Now, ReferenceValue, IsNew: false));

        Assert.Equal(initialValue, finalValue, precision);
    }

    [Fact]
    public void Rvi_Update()
    {
        var indicator = new Rvi(period: 14);
        double initialValue = indicator.Calc(new TValue(DateTime.Now, ReferenceValue, IsNew: true));

        for (int i = 0; i < RandomUpdates; i++)
        {
            indicator.Calc(new TValue(DateTime.Now, GetRandomDouble(), IsNew: false));
        }
        double finalValue = indicator.Calc(new TValue(DateTime.Now, ReferenceValue, IsNew: false));

        Assert.Equal(initialValue, finalValue, precision);
    }

    [Fact]
<<<<<<< HEAD
    public void Tr_Update()
    {
        var indicator = new Tr();
        TBar r = GetRandomBar(true);
        double initialValue = indicator.Calc(r);

        for (int i = 0; i < RandomUpdates; i++)
        {
            indicator.Calc(GetRandomBar(IsNew: false));
        }
        double finalValue = indicator.Calc(new TBar(r.Time, r.Open, r.High, r.Low, r.Close, r.Volume, IsNew: false));

        Assert.Equal(initialValue, finalValue, precision);
    }

    [Fact]
    public void Ui_Update()
    {
        var indicator = new Ui(period: 14);
        TBar r = GetRandomBar(true);
        double initialValue = indicator.Calc(r);

        for (int i = 0; i < RandomUpdates; i++)
        {
            indicator.Calc(GetRandomBar(IsNew: false));
        }
        double finalValue = indicator.Calc(new TBar(r.Time, r.Open, r.High, r.Low, r.Close, r.Volume, IsNew: false));

        Assert.Equal(initialValue, finalValue, precision);
    }

    [Fact]
    public void Vc_Update()
    {
        var indicator = new Vc(period: 20, deviations: 2.0);
        TBar r = GetRandomBar(true);
        double initialValue = indicator.Calc(r);

        for (int i = 0; i < RandomUpdates; i++)
        {
            indicator.Calc(GetRandomBar(IsNew: false));
        }
        double finalValue = indicator.Calc(new TBar(r.Time, r.Open, r.High, r.Low, r.Close, r.Volume, IsNew: false));

        Assert.Equal(initialValue, finalValue, precision);
    }

    [Fact]
    public void Vov_Update()
    {
        var indicator = new Vov(period: 20);
        TBar r = GetRandomBar(true);
        double initialValue = indicator.Calc(r);

        for (int i = 0; i < RandomUpdates; i++)
        {
            indicator.Calc(GetRandomBar(IsNew: false));
        }
        double finalValue = indicator.Calc(new TBar(r.Time, r.Open, r.High, r.Low, r.Close, r.Volume, IsNew: false));

        Assert.Equal(initialValue, finalValue, precision);
    }

    [Fact]
    public void Vr_Update()
    {
        var indicator = new Vr(shortPeriod: 10, longPeriod: 20);
        TBar r = GetRandomBar(true);
        double initialValue = indicator.Calc(r);

        for (int i = 0; i < RandomUpdates; i++)
        {
            indicator.Calc(GetRandomBar(IsNew: false));
        }
        double finalValue = indicator.Calc(new TBar(r.Time, r.Open, r.High, r.Low, r.Close, r.Volume, IsNew: false));

        Assert.Equal(initialValue, finalValue, precision);
    }

    [Fact]
    public void Vs_Update()
    {
        var indicator = new Vs(period: 14, multiplier: 2.0);
=======
    public void Cvi_Update()
    {
        var indicator = new Cvi(period: 14);
>>>>>>> f55f630a
        TBar r = GetRandomBar(true);
        double initialValue = indicator.Calc(r);

        for (int i = 0; i < RandomUpdates; i++)
        {
            indicator.Calc(GetRandomBar(IsNew: false));
        }
        double finalValue = indicator.Calc(new TBar(r.Time, r.Open, r.High, r.Low, r.Close, r.Volume, IsNew: false));

        Assert.Equal(initialValue, finalValue, precision);
    }
}<|MERGE_RESOLUTION|>--- conflicted
+++ resolved
@@ -103,7 +103,22 @@
     }
 
     [Fact]
-<<<<<<< HEAD
+    public void Cvi_Update()
+    {
+        var indicator = new Cvi(period: 14);
+        TBar r = GetRandomBar(true);
+        double initialValue = indicator.Calc(r);
+
+        for (int i = 0; i < RandomUpdates; i++)
+        {
+            indicator.Calc(GetRandomBar(IsNew: false));
+        }
+        double finalValue = indicator.Calc(new TBar(r.Time, r.Open, r.High, r.Low, r.Close, r.Volume, IsNew: false));
+
+        Assert.Equal(initialValue, finalValue, precision);
+    }
+
+    [Fact]
     public void Tr_Update()
     {
         var indicator = new Tr();
@@ -187,11 +202,6 @@
     public void Vs_Update()
     {
         var indicator = new Vs(period: 14, multiplier: 2.0);
-=======
-    public void Cvi_Update()
-    {
-        var indicator = new Cvi(period: 14);
->>>>>>> f55f630a
         TBar r = GetRandomBar(true);
         double initialValue = indicator.Calc(r);
 
