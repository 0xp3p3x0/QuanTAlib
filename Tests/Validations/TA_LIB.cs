--- conflicted
+++ resolved
@@ -1,333 +1,330 @@
-using Xunit;
-using System;
-using TALib;
-using QuanTAlib;
-
-namespace Validations;
-public class TA_LIB
-{
-  private readonly GBM_Feed bars;
-  private readonly Random rnd = new();
-  private readonly int period;
-  private readonly double[] TALIB;
-  private readonly double[] TALIB2;
-  private readonly double[] inopen;
-  private readonly double[] inhigh;
-  private readonly double[] inlow;
-  private readonly double[] inclose;
-  private readonly double[] involume;
-
-  public TA_LIB()
-  {
-    bars = new(5000);
-    period = rnd.Next(28) + 3;
-    TALIB = new double[bars.Count];
-    TALIB2 = new double[bars.Count];
-    inopen = bars.Open.v.ToArray();
-    inhigh = bars.High.v.ToArray();
-    inlow = bars.Low.v.ToArray();
-    inclose = bars.Close.v.ToArray();
-    involume = bars.Volume.v.ToArray();
-  }
-
-  /////////////////////////////////////////
-
-  [Fact]
-  public void ADD()
-  {
-    ADD_Series QL = new(bars.Open, bars.Close);
-    Core.Add(inopen, inclose, 0, bars.Count - 1, TALIB, out int outBegIdx, out _);
-
-    Assert.Equal(Math.Round(TALIB[TALIB.Length - outBegIdx - 1], 6, MidpointRounding.AwayFromZero), Math.Round(QL.Last().v, 6, MidpointRounding.AwayFromZero));
-  }
-
-  [Fact]
-  public void SUB()
-  {
-    SUB_Series QL = new(bars.Open, bars.Close);
-    Core.Sub(inopen, inclose, 0, bars.Count - 1, TALIB, out int outBegIdx, out _);
-
-    Assert.Equal(Math.Round(TALIB[TALIB.Length - outBegIdx - 1], 6, MidpointRounding.AwayFromZero), Math.Round(QL.Last().v, 6, MidpointRounding.AwayFromZero));
-  }
-
-  [Fact]
-  public void MUL()
-  {
-    MUL_Series QL = new(bars.Open, bars.Close);
-    Core.Mult(inopen, inclose, 0, bars.Count - 1, TALIB, out int outBegIdx, out _);
-
-    Assert.Equal(Math.Round(TALIB[TALIB.Length - outBegIdx - 1], 6, MidpointRounding.AwayFromZero), Math.Round(QL.Last().v, 6, MidpointRounding.AwayFromZero));
-  }
-
-  [Fact]
-  public void DIV()
-  {
-    DIV_Series QL = new(bars.Open, bars.Close);
-    Core.Div(inopen, inclose, 0, bars.Count - 1, TALIB, out int outBegIdx, out _);
-
-    Assert.Equal(Math.Round(TALIB[TALIB.Length - outBegIdx - 1], 6, MidpointRounding.AwayFromZero), Math.Round(QL.Last().v, 6, MidpointRounding.AwayFromZero));
-  }
-
-  [Fact]
-  public void CORR()
-  {
-    CORR_Series QL = new(bars.Open, bars.Close, period);
-    Core.Correl(inopen, inclose, 0, bars.Count - 1, TALIB, out int outBegIdx, out _, optInTimePeriod: period);
-
-    Assert.Equal(Math.Round(TALIB[TALIB.Length - outBegIdx - 1], 6, MidpointRounding.AwayFromZero), Math.Round(QL.Last().v, 6, MidpointRounding.AwayFromZero));
-  }
-
-  [Fact]
-  public void SDEV()
-  {
-    SDEV_Series QL = new(bars.Close, period, false);
-    Core.StdDev(inclose, 0, bars.Count - 1, TALIB, out int outBegIdx, out _, period);
-
-    Assert.Equal(Math.Round(TALIB[TALIB.Length - outBegIdx - 1], 6, MidpointRounding.AwayFromZero), Math.Round(QL.Last().v, 6, MidpointRounding.AwayFromZero));
-  }
-
-  [Fact]
-  public void SMA()
-  {
-    SMA_Series QL = new(bars.Close, period, false);
-    Core.Sma(inclose, 0, bars.Count - 1, TALIB, out int outBegIdx, out _, period);
-
-    Assert.Equal(Math.Round(TALIB[TALIB.Length - outBegIdx - 1], 6, MidpointRounding.AwayFromZero), Math.Round(QL.Last().v, 6, MidpointRounding.AwayFromZero));
-  }
-
-  [Fact]
-  public void SUM()
-  {
-    SUM_Series QL = new(bars.Close, period, false);
-    Core.Sum(inclose, 0, bars.Count - 1, TALIB, out int outBegIdx, out _, period);
-
-    Assert.Equal(Math.Round(TALIB[TALIB.Length - outBegIdx - 1], 6, MidpointRounding.AwayFromZero), Math.Round(QL.Last().v, 6, MidpointRounding.AwayFromZero));
-  }
-
-  [Fact]
-  public void MIDPRICE()
-  {
-    MIDPRICE_Series QL = new(bars, period, false);
-    Core.MidPrice(inhigh, inlow, 0, bars.Count - 1, TALIB, out int outBegIdx, out _, period);
-
-    Assert.Equal(Math.Round(TALIB[TALIB.Length - outBegIdx - 1], 6, MidpointRounding.AwayFromZero), Math.Round(QL.Last().v, 6, MidpointRounding.AwayFromZero));
-  }
-
-
-  [Fact]
-  public void VAR()
-  {
-    VAR_Series QL = new(bars.Close, period, false);
-    Core.Var(inclose, 0, bars.Count - 1, TALIB, out int outBegIdx, out _, period);
-
-    Assert.Equal(Math.Round(TALIB[TALIB.Length - outBegIdx - 1], 4, MidpointRounding.AwayFromZero), Math.Round(QL.Last().v, 4));
-  }
-
-  [Fact]
-  public void MIDPOINT()
-  {
-    MIDPOINT_Series QL = new(bars.Close, period, false);
-    Core.MidPoint(inclose, 0, bars.Count - 1, TALIB, out int outBegIdx, out _, period);
-
-    Assert.Equal(Math.Round(TALIB[TALIB.Length - outBegIdx - 1], 6, MidpointRounding.AwayFromZero), Math.Round(QL.Last().v, 6, MidpointRounding.AwayFromZero));
-  }
-
-
-    [Fact]
-    public void MAMA() {
-        MAMA_Series QL = new(bars.Close, fastlimit: 0.5, slowlimit: 0.05);
-        Core.Mama(inReal: inclose, startIdx: 0, endIdx: bars.Count - 1, outMama: TALIB, outFama: TALIB2, outBegIdx: out int outBegIdx, outNbElement: out _, optInFastLimit: 0.5, optInSlowLimit: 0.05);
-
-        Assert.Equal(Math.Round(TALIB[TALIB.Length - outBegIdx - 1], 6, MidpointRounding.AwayFromZero), Math.Round(QL.Last().v, 6, MidpointRounding.AwayFromZero));
-        }
-
-    [Fact]
-  public void TRIMA()
-  {
-    TRIMA_Series QL = new(bars.Close, period, false);
-    Core.Trima(inclose, 0, bars.Count - 1, TALIB, out int outBegIdx, out _, period);
-
-    Assert.Equal(Math.Round(TALIB[TALIB.Length - outBegIdx - 1], 6, MidpointRounding.AwayFromZero), Math.Round(QL.Last().v, 6, MidpointRounding.AwayFromZero));
-  }
-
-  [Fact]
-  public void EMA()
-  {
-    EMA_Series QL = new(bars.Close, period, false);
-    Core.Ema(inclose, 0, bars.Count - 1, TALIB, out int outBegIdx, out _, period);
-
-    Assert.Equal(Math.Round(TALIB[TALIB.Length - outBegIdx - 1], 6, MidpointRounding.AwayFromZero), Math.Round(QL.Last().v, 6, MidpointRounding.AwayFromZero));
-  }
-
-  [Fact]
-  public void WMA()
-  {
-    WMA_Series QL = new(bars.Close, period, false);
-    Core.Wma(inclose, 0, bars.Count - 1, TALIB, out int outBegIdx, out _, period);
-
-    Assert.Equal(Math.Round(TALIB[TALIB.Length - outBegIdx - 1], 6, MidpointRounding.AwayFromZero), Math.Round(QL.Last().v, 6, MidpointRounding.AwayFromZero));
-  }
-
-  [Fact]
-  public void DEMA()
-  {
-    DEMA_Series QL = new(bars.Close, period, false);
-    Core.Dema(inclose, 0, bars.Count - 1, TALIB, out int outBegIdx, out _, period);
-
-    Assert.Equal(Math.Round(TALIB[TALIB.Length - outBegIdx - 1], 6, MidpointRounding.AwayFromZero), Math.Round(QL.Last().v, 6, MidpointRounding.AwayFromZero));
-  }
-
-  [Fact]
-  public void TEMA()
-  {
-    TEMA_Series QL = new(bars.Close, period, false);
-    Core.Tema(inclose, 0, bars.Count - 1, TALIB, out int outBegIdx, out _, period);
-
-    Assert.Equal(Math.Round(TALIB[TALIB.Length - outBegIdx - 1], 6, MidpointRounding.AwayFromZero), Math.Round(QL.Last().v, 6, MidpointRounding.AwayFromZero));
-  }
-
-  [Fact]
-  public void MAX()
-  {
-    MAX_Series QL = new(bars.Close, period, false);
-    Core.Max(inclose, 0, bars.Count - 1, TALIB, out int outBegIdx, out _, period);
-
-    Assert.Equal(Math.Round(TALIB[TALIB.Length - outBegIdx - 1], 6, MidpointRounding.AwayFromZero), Math.Round(QL.Last().v, 6, MidpointRounding.AwayFromZero));
-  }
-
-  [Fact]
-  public void MIN()
-  {
-    MIN_Series QL = new(bars.Close, period, false);
-    Core.Min(inclose, 0, bars.Count - 1, TALIB, out int outBegIdx, out _, period);
-
-    Assert.Equal(Math.Round(TALIB[TALIB.Length - outBegIdx - 1], 6, MidpointRounding.AwayFromZero), Math.Round(QL.Last().v, 6, MidpointRounding.AwayFromZero));
-  }
-
-  [Fact]
-  public void ADL()
-  {
-    ADL_Series QL = new(bars, false);
-    Core.Ad(inhigh, inlow, inclose, involume, 0, bars.Count - 1, TALIB, out int outBegIdx, out _);
-
-    Assert.Equal(Math.Round(TALIB[TALIB.Length - outBegIdx - 1], 6, MidpointRounding.AwayFromZero), Math.Round(QL.Last().v, 6, MidpointRounding.AwayFromZero));
-  }
-
-  [Fact]
-  public void OBV()
-  {
-    OBV_Series QL = new(bars, period, false);
-    Core.Obv(inclose, involume, 0, bars.Count - 1, TALIB, out int outBegIdx, out _);
-
-    Assert.Equal(Math.Round(TALIB[TALIB.Length - outBegIdx - 1], 6, MidpointRounding.AwayFromZero), Math.Round(QL.Last().v, 6, MidpointRounding.AwayFromZero));
-  }
-
-  [Fact]
-  public void ADOSC()
-  {
-    ADOSC_Series QL = new(bars, false);
-    Core.AdOsc(inhigh, inlow, inclose, involume, 0, bars.Count - 1, TALIB, out int outBegIdx, out _);
-
-    Assert.Equal(Math.Round(TALIB[TALIB.Length - outBegIdx - 1], 6, MidpointRounding.AwayFromZero), Math.Round(QL.Last().v, 6, MidpointRounding.AwayFromZero));
-  }
-
-  [Fact]
-  public void ATR()
-  {
-    ATR_Series QL = new(bars, period, false);
-    Core.Atr(inhigh, inlow, inclose, 0, bars.Count - 1, TALIB, out int outBegIdx, out _, period);
-
-    Assert.Equal(Math.Round(TALIB[TALIB.Length - outBegIdx - 1], 6, MidpointRounding.AwayFromZero), Math.Round(QL.Last().v, 6, MidpointRounding.AwayFromZero));
-  }
-
-  [Fact]
-  public void CCI()
-  {
-    CCI_Series QL = new(bars, period, false);
-    Core.Cci(inhigh, inlow, inclose, 0, bars.Count - 1, TALIB, out int outBegIdx, out _, period);
-
-    Assert.Equal(Math.Round(TALIB[TALIB.Length - outBegIdx - 1], 6, MidpointRounding.AwayFromZero), Math.Round(QL.Last().v, 6, MidpointRounding.AwayFromZero));
-  }
-
-  [Fact]
-  public void RSI()
-  {
-    RSI_Series QL = new(bars.Close, period, false);
-    Core.Rsi(inclose, 0, bars.Count - 1, TALIB, out int outBegIdx, out _, period);
-
-    Assert.Equal(Math.Round(TALIB[TALIB.Length - outBegIdx - 1], 6, MidpointRounding.AwayFromZero), Math.Round(QL.Last().v, 6, MidpointRounding.AwayFromZero));
-  }
-
-  [Fact]
-  public void TR()
-  {
-    TR_Series QL = new(bars, false);
-    Core.TRange(inhigh, inlow, inclose, 0, bars.Count - 1, TALIB, out int outBegIdx, out _);
-
-    Assert.Equal(Math.Round(TALIB[TALIB.Length - outBegIdx - 1], 6, MidpointRounding.AwayFromZero), Math.Round(QL.Last().v, 6, MidpointRounding.AwayFromZero));
-  }
-
-  [Fact]
-  public void MACD()
-  {
-    double[] macdSignal = new double[bars.Count];
-    double[] macdHist = new double[bars.Count];
-    MACD_Series QL = new(bars.Close, slow: 26, fast: 12, signal: 9, false);
-    Core.Macd(inclose, 0, bars.Count - 1, outMacd: TALIB, outMacdSignal: macdSignal, outMacdHist: macdHist, out int outBegIdx, out _);
-    Assert.Equal(Math.Round(TALIB[TALIB.Length - outBegIdx - 1], 6, MidpointRounding.AwayFromZero), Math.Round(QL.Last().v, 6, MidpointRounding.AwayFromZero));
-    Assert.Equal(Math.Round(macdSignal[macdSignal.Length - outBegIdx - 1], 6, MidpointRounding.AwayFromZero), Math.Round(QL.Signal.Last().v, 6, MidpointRounding.AwayFromZero));
-  }
-
-  [Fact]
-  public void BBANDS()
-  {
-    double[] outMiddle = new double[bars.Count];
-    double[] outUpper = new double[bars.Count];
-    double[] outLower = new double[bars.Count];
-    BBANDS_Series QL = new(bars.Close, period: 26, multiplier: 2.0, false);
-    Core.Bbands(inclose, 0, bars.Count - 1, outRealUpperBand: outUpper, outRealMiddleBand: outMiddle, outRealLowerBand: outLower, out int outBegIdx, out _, optInTimePeriod: 26, optInNbDevUp: 2.0, optInNbDevDn: 2.0);
-    Assert.Equal(Math.Round(outUpper[outUpper.Length - outBegIdx - 1], 6, MidpointRounding.AwayFromZero), Math.Round(QL.Upper.Last().v, 6, MidpointRounding.AwayFromZero));
-    Assert.Equal(Math.Round(outMiddle[outMiddle.Length - outBegIdx - 1], 6, MidpointRounding.AwayFromZero), Math.Round(QL.Mid.Last().v, 6, MidpointRounding.AwayFromZero));
-    Assert.Equal(Math.Round(outLower[outLower.Length - outBegIdx - 1], 6, MidpointRounding.AwayFromZero), Math.Round(QL.Lower.Last().v, 6, MidpointRounding.AwayFromZero));
-  }
-
-  [Fact]
-  public void HL2()
-  {
-    TSeries QL = bars.HL2;
-    Core.MedPrice(inhigh, inlow, 0, bars.Count - 1, TALIB, out int outBegIdx, out _);
-
-    Assert.Equal(Math.Round(TALIB[TALIB.Length - outBegIdx - 1], 6, MidpointRounding.AwayFromZero), Math.Round(QL.Last().v, 6, MidpointRounding.AwayFromZero));
-  }
-
-  [Fact]
-  public void HLC3()
-  {
-    TSeries QL = bars.HLC3;
-    Core.TypPrice(inhigh, inlow, inclose, 0, bars.Count - 1, TALIB, out int outBegIdx, out _);
-
-    Assert.Equal(Math.Round(TALIB[TALIB.Length - outBegIdx - 1], 6, MidpointRounding.AwayFromZero), Math.Round(QL.Last().v, 6, MidpointRounding.AwayFromZero));
-  }
-
-  [Fact]
-  public void OHLC4()
-  {
-    TSeries QL = bars.OHLC4;
-    Core.AvgPrice(inopen, inhigh, inlow, inclose, 0, bars.Count - 1, TALIB, out int outBegIdx, out _);
-
-    Assert.Equal(Math.Round(TALIB[TALIB.Length - outBegIdx - 1], 6, MidpointRounding.AwayFromZero), Math.Round(QL.Last().v, 6, MidpointRounding.AwayFromZero));
-  }
-
-  [Fact]
-  public void HLCC4()
-  {
-    TSeries QL = bars.HLCC4;
-    Core.WclPrice(inhigh, inlow, inclose, 0, bars.Count - 1, TALIB, out int outBegIdx, out _);
-
-    Assert.Equal(Math.Round(TALIB[TALIB.Length - outBegIdx - 1], 6, MidpointRounding.AwayFromZero), Math.Round(QL.Last().v, 6, MidpointRounding.AwayFromZero));
-  }
-<<<<<<< HEAD
-=======
-
->>>>>>> cfa10c79
-}+using Xunit;
+using System;
+using TALib;
+using QuanTAlib;
+
+namespace Validations;
+public class TA_LIB
+{
+  private readonly GBM_Feed bars;
+  private readonly Random rnd = new();
+  private readonly int period;
+  private readonly double[] TALIB;
+  private readonly double[] TALIB2;
+  private readonly double[] inopen;
+  private readonly double[] inhigh;
+  private readonly double[] inlow;
+  private readonly double[] inclose;
+  private readonly double[] involume;
+
+  public TA_LIB()
+  {
+    bars = new(5000);
+    period = rnd.Next(28) + 3;
+    TALIB = new double[bars.Count];
+    TALIB2 = new double[bars.Count];
+    inopen = bars.Open.v.ToArray();
+    inhigh = bars.High.v.ToArray();
+    inlow = bars.Low.v.ToArray();
+    inclose = bars.Close.v.ToArray();
+    involume = bars.Volume.v.ToArray();
+  }
+
+  /////////////////////////////////////////
+
+  [Fact]
+  public void ADD()
+  {
+    ADD_Series QL = new(bars.Open, bars.Close);
+    Core.Add(inopen, inclose, 0, bars.Count - 1, TALIB, out int outBegIdx, out _);
+
+    Assert.Equal(Math.Round(TALIB[TALIB.Length - outBegIdx - 1], 6, MidpointRounding.AwayFromZero), Math.Round(QL.Last().v, 6, MidpointRounding.AwayFromZero));
+  }
+
+  [Fact]
+  public void SUB()
+  {
+    SUB_Series QL = new(bars.Open, bars.Close);
+    Core.Sub(inopen, inclose, 0, bars.Count - 1, TALIB, out int outBegIdx, out _);
+
+    Assert.Equal(Math.Round(TALIB[TALIB.Length - outBegIdx - 1], 6, MidpointRounding.AwayFromZero), Math.Round(QL.Last().v, 6, MidpointRounding.AwayFromZero));
+  }
+
+  [Fact]
+  public void MUL()
+  {
+    MUL_Series QL = new(bars.Open, bars.Close);
+    Core.Mult(inopen, inclose, 0, bars.Count - 1, TALIB, out int outBegIdx, out _);
+
+    Assert.Equal(Math.Round(TALIB[TALIB.Length - outBegIdx - 1], 6, MidpointRounding.AwayFromZero), Math.Round(QL.Last().v, 6, MidpointRounding.AwayFromZero));
+  }
+
+  [Fact]
+  public void DIV()
+  {
+    DIV_Series QL = new(bars.Open, bars.Close);
+    Core.Div(inopen, inclose, 0, bars.Count - 1, TALIB, out int outBegIdx, out _);
+
+    Assert.Equal(Math.Round(TALIB[TALIB.Length - outBegIdx - 1], 6, MidpointRounding.AwayFromZero), Math.Round(QL.Last().v, 6, MidpointRounding.AwayFromZero));
+  }
+
+  [Fact]
+  public void CORR()
+  {
+    CORR_Series QL = new(bars.Open, bars.Close, period);
+    Core.Correl(inopen, inclose, 0, bars.Count - 1, TALIB, out int outBegIdx, out _, optInTimePeriod: period);
+
+    Assert.Equal(Math.Round(TALIB[TALIB.Length - outBegIdx - 1], 6, MidpointRounding.AwayFromZero), Math.Round(QL.Last().v, 6, MidpointRounding.AwayFromZero));
+  }
+
+  [Fact]
+  public void SDEV()
+  {
+    SDEV_Series QL = new(bars.Close, period, false);
+    Core.StdDev(inclose, 0, bars.Count - 1, TALIB, out int outBegIdx, out _, period);
+
+    Assert.Equal(Math.Round(TALIB[TALIB.Length - outBegIdx - 1], 6, MidpointRounding.AwayFromZero), Math.Round(QL.Last().v, 6, MidpointRounding.AwayFromZero));
+  }
+
+  [Fact]
+  public void SMA()
+  {
+    SMA_Series QL = new(bars.Close, period, false);
+    Core.Sma(inclose, 0, bars.Count - 1, TALIB, out int outBegIdx, out _, period);
+
+    Assert.Equal(Math.Round(TALIB[TALIB.Length - outBegIdx - 1], 6, MidpointRounding.AwayFromZero), Math.Round(QL.Last().v, 6, MidpointRounding.AwayFromZero));
+  }
+
+  [Fact]
+  public void SUM()
+  {
+    SUM_Series QL = new(bars.Close, period, false);
+    Core.Sum(inclose, 0, bars.Count - 1, TALIB, out int outBegIdx, out _, period);
+
+    Assert.Equal(Math.Round(TALIB[TALIB.Length - outBegIdx - 1], 6, MidpointRounding.AwayFromZero), Math.Round(QL.Last().v, 6, MidpointRounding.AwayFromZero));
+  }
+
+  [Fact]
+  public void MIDPRICE()
+  {
+    MIDPRICE_Series QL = new(bars, period, false);
+    Core.MidPrice(inhigh, inlow, 0, bars.Count - 1, TALIB, out int outBegIdx, out _, period);
+
+    Assert.Equal(Math.Round(TALIB[TALIB.Length - outBegIdx - 1], 6, MidpointRounding.AwayFromZero), Math.Round(QL.Last().v, 6, MidpointRounding.AwayFromZero));
+  }
+
+
+  [Fact]
+  public void VAR()
+  {
+    VAR_Series QL = new(bars.Close, period, false);
+    Core.Var(inclose, 0, bars.Count - 1, TALIB, out int outBegIdx, out _, period);
+
+    Assert.Equal(Math.Round(TALIB[TALIB.Length - outBegIdx - 1], 4, MidpointRounding.AwayFromZero), Math.Round(QL.Last().v, 4));
+  }
+
+  [Fact]
+  public void MIDPOINT()
+  {
+    MIDPOINT_Series QL = new(bars.Close, period, false);
+    Core.MidPoint(inclose, 0, bars.Count - 1, TALIB, out int outBegIdx, out _, period);
+
+    Assert.Equal(Math.Round(TALIB[TALIB.Length - outBegIdx - 1], 6, MidpointRounding.AwayFromZero), Math.Round(QL.Last().v, 6, MidpointRounding.AwayFromZero));
+  }
+
+
+    [Fact]
+    public void MAMA() {
+        MAMA_Series QL = new(bars.Close, fastlimit: 0.5, slowlimit: 0.05);
+        Core.Mama(inReal: inclose, startIdx: 0, endIdx: bars.Count - 1, outMama: TALIB, outFama: TALIB2, outBegIdx: out int outBegIdx, outNbElement: out _, optInFastLimit: 0.5, optInSlowLimit: 0.05);
+
+        Assert.Equal(Math.Round(TALIB[TALIB.Length - outBegIdx - 1], 6, MidpointRounding.AwayFromZero), Math.Round(QL.Last().v, 6, MidpointRounding.AwayFromZero));
+        }
+
+    [Fact]
+  public void TRIMA()
+  {
+    TRIMA_Series QL = new(bars.Close, period, false);
+    Core.Trima(inclose, 0, bars.Count - 1, TALIB, out int outBegIdx, out _, period);
+
+    Assert.Equal(Math.Round(TALIB[TALIB.Length - outBegIdx - 1], 6, MidpointRounding.AwayFromZero), Math.Round(QL.Last().v, 6, MidpointRounding.AwayFromZero));
+  }
+
+  [Fact]
+  public void EMA()
+  {
+    EMA_Series QL = new(bars.Close, period, false);
+    Core.Ema(inclose, 0, bars.Count - 1, TALIB, out int outBegIdx, out _, period);
+
+    Assert.Equal(Math.Round(TALIB[TALIB.Length - outBegIdx - 1], 6, MidpointRounding.AwayFromZero), Math.Round(QL.Last().v, 6, MidpointRounding.AwayFromZero));
+  }
+
+  [Fact]
+  public void WMA()
+  {
+    WMA_Series QL = new(bars.Close, period, false);
+    Core.Wma(inclose, 0, bars.Count - 1, TALIB, out int outBegIdx, out _, period);
+
+    Assert.Equal(Math.Round(TALIB[TALIB.Length - outBegIdx - 1], 6, MidpointRounding.AwayFromZero), Math.Round(QL.Last().v, 6, MidpointRounding.AwayFromZero));
+  }
+
+  [Fact]
+  public void DEMA()
+  {
+    DEMA_Series QL = new(bars.Close, period, false);
+    Core.Dema(inclose, 0, bars.Count - 1, TALIB, out int outBegIdx, out _, period);
+
+    Assert.Equal(Math.Round(TALIB[TALIB.Length - outBegIdx - 1], 6, MidpointRounding.AwayFromZero), Math.Round(QL.Last().v, 6, MidpointRounding.AwayFromZero));
+  }
+
+  [Fact]
+  public void TEMA()
+  {
+    TEMA_Series QL = new(bars.Close, period, false);
+    Core.Tema(inclose, 0, bars.Count - 1, TALIB, out int outBegIdx, out _, period);
+
+    Assert.Equal(Math.Round(TALIB[TALIB.Length - outBegIdx - 1], 6, MidpointRounding.AwayFromZero), Math.Round(QL.Last().v, 6, MidpointRounding.AwayFromZero));
+  }
+
+  [Fact]
+  public void MAX()
+  {
+    MAX_Series QL = new(bars.Close, period, false);
+    Core.Max(inclose, 0, bars.Count - 1, TALIB, out int outBegIdx, out _, period);
+
+    Assert.Equal(Math.Round(TALIB[TALIB.Length - outBegIdx - 1], 6, MidpointRounding.AwayFromZero), Math.Round(QL.Last().v, 6, MidpointRounding.AwayFromZero));
+  }
+
+  [Fact]
+  public void MIN()
+  {
+    MIN_Series QL = new(bars.Close, period, false);
+    Core.Min(inclose, 0, bars.Count - 1, TALIB, out int outBegIdx, out _, period);
+
+    Assert.Equal(Math.Round(TALIB[TALIB.Length - outBegIdx - 1], 6, MidpointRounding.AwayFromZero), Math.Round(QL.Last().v, 6, MidpointRounding.AwayFromZero));
+  }
+
+  [Fact]
+  public void ADL()
+  {
+    ADL_Series QL = new(bars, false);
+    Core.Ad(inhigh, inlow, inclose, involume, 0, bars.Count - 1, TALIB, out int outBegIdx, out _);
+
+    Assert.Equal(Math.Round(TALIB[TALIB.Length - outBegIdx - 1], 6, MidpointRounding.AwayFromZero), Math.Round(QL.Last().v, 6, MidpointRounding.AwayFromZero));
+  }
+
+  [Fact]
+  public void OBV()
+  {
+    OBV_Series QL = new(bars, period, false);
+    Core.Obv(inclose, involume, 0, bars.Count - 1, TALIB, out int outBegIdx, out _);
+
+    Assert.Equal(Math.Round(TALIB[TALIB.Length - outBegIdx - 1], 6, MidpointRounding.AwayFromZero), Math.Round(QL.Last().v, 6, MidpointRounding.AwayFromZero));
+  }
+
+  [Fact]
+  public void ADOSC()
+  {
+    ADOSC_Series QL = new(bars, false);
+    Core.AdOsc(inhigh, inlow, inclose, involume, 0, bars.Count - 1, TALIB, out int outBegIdx, out _);
+
+    Assert.Equal(Math.Round(TALIB[TALIB.Length - outBegIdx - 1], 6, MidpointRounding.AwayFromZero), Math.Round(QL.Last().v, 6, MidpointRounding.AwayFromZero));
+  }
+
+  [Fact]
+  public void ATR()
+  {
+    ATR_Series QL = new(bars, period, false);
+    Core.Atr(inhigh, inlow, inclose, 0, bars.Count - 1, TALIB, out int outBegIdx, out _, period);
+
+    Assert.Equal(Math.Round(TALIB[TALIB.Length - outBegIdx - 1], 6, MidpointRounding.AwayFromZero), Math.Round(QL.Last().v, 6, MidpointRounding.AwayFromZero));
+  }
+
+  [Fact]
+  public void CCI()
+  {
+    CCI_Series QL = new(bars, period, false);
+    Core.Cci(inhigh, inlow, inclose, 0, bars.Count - 1, TALIB, out int outBegIdx, out _, period);
+
+    Assert.Equal(Math.Round(TALIB[TALIB.Length - outBegIdx - 1], 6, MidpointRounding.AwayFromZero), Math.Round(QL.Last().v, 6, MidpointRounding.AwayFromZero));
+  }
+
+  [Fact]
+  public void RSI()
+  {
+    RSI_Series QL = new(bars.Close, period, false);
+    Core.Rsi(inclose, 0, bars.Count - 1, TALIB, out int outBegIdx, out _, period);
+
+    Assert.Equal(Math.Round(TALIB[TALIB.Length - outBegIdx - 1], 6, MidpointRounding.AwayFromZero), Math.Round(QL.Last().v, 6, MidpointRounding.AwayFromZero));
+  }
+
+  [Fact]
+  public void TR()
+  {
+    TR_Series QL = new(bars, false);
+    Core.TRange(inhigh, inlow, inclose, 0, bars.Count - 1, TALIB, out int outBegIdx, out _);
+
+    Assert.Equal(Math.Round(TALIB[TALIB.Length - outBegIdx - 1], 6, MidpointRounding.AwayFromZero), Math.Round(QL.Last().v, 6, MidpointRounding.AwayFromZero));
+  }
+
+  [Fact]
+  public void MACD()
+  {
+    double[] macdSignal = new double[bars.Count];
+    double[] macdHist = new double[bars.Count];
+    MACD_Series QL = new(bars.Close, slow: 26, fast: 12, signal: 9, false);
+    Core.Macd(inclose, 0, bars.Count - 1, outMacd: TALIB, outMacdSignal: macdSignal, outMacdHist: macdHist, out int outBegIdx, out _);
+    Assert.Equal(Math.Round(TALIB[TALIB.Length - outBegIdx - 1], 6, MidpointRounding.AwayFromZero), Math.Round(QL.Last().v, 6, MidpointRounding.AwayFromZero));
+    Assert.Equal(Math.Round(macdSignal[macdSignal.Length - outBegIdx - 1], 6, MidpointRounding.AwayFromZero), Math.Round(QL.Signal.Last().v, 6, MidpointRounding.AwayFromZero));
+  }
+
+  [Fact]
+  public void BBANDS()
+  {
+    double[] outMiddle = new double[bars.Count];
+    double[] outUpper = new double[bars.Count];
+    double[] outLower = new double[bars.Count];
+    BBANDS_Series QL = new(bars.Close, period: 26, multiplier: 2.0, false);
+    Core.Bbands(inclose, 0, bars.Count - 1, outRealUpperBand: outUpper, outRealMiddleBand: outMiddle, outRealLowerBand: outLower, out int outBegIdx, out _, optInTimePeriod: 26, optInNbDevUp: 2.0, optInNbDevDn: 2.0);
+    Assert.Equal(Math.Round(outUpper[outUpper.Length - outBegIdx - 1], 6, MidpointRounding.AwayFromZero), Math.Round(QL.Upper.Last().v, 6, MidpointRounding.AwayFromZero));
+    Assert.Equal(Math.Round(outMiddle[outMiddle.Length - outBegIdx - 1], 6, MidpointRounding.AwayFromZero), Math.Round(QL.Mid.Last().v, 6, MidpointRounding.AwayFromZero));
+    Assert.Equal(Math.Round(outLower[outLower.Length - outBegIdx - 1], 6, MidpointRounding.AwayFromZero), Math.Round(QL.Lower.Last().v, 6, MidpointRounding.AwayFromZero));
+  }
+
+  [Fact]
+  public void HL2()
+  {
+    TSeries QL = bars.HL2;
+    Core.MedPrice(inhigh, inlow, 0, bars.Count - 1, TALIB, out int outBegIdx, out _);
+
+    Assert.Equal(Math.Round(TALIB[TALIB.Length - outBegIdx - 1], 6, MidpointRounding.AwayFromZero), Math.Round(QL.Last().v, 6, MidpointRounding.AwayFromZero));
+  }
+
+  [Fact]
+  public void HLC3()
+  {
+    TSeries QL = bars.HLC3;
+    Core.TypPrice(inhigh, inlow, inclose, 0, bars.Count - 1, TALIB, out int outBegIdx, out _);
+
+    Assert.Equal(Math.Round(TALIB[TALIB.Length - outBegIdx - 1], 6, MidpointRounding.AwayFromZero), Math.Round(QL.Last().v, 6, MidpointRounding.AwayFromZero));
+  }
+
+  [Fact]
+  public void OHLC4()
+  {
+    TSeries QL = bars.OHLC4;
+    Core.AvgPrice(inopen, inhigh, inlow, inclose, 0, bars.Count - 1, TALIB, out int outBegIdx, out _);
+
+    Assert.Equal(Math.Round(TALIB[TALIB.Length - outBegIdx - 1], 6, MidpointRounding.AwayFromZero), Math.Round(QL.Last().v, 6, MidpointRounding.AwayFromZero));
+  }
+
+  [Fact]
+  public void HLCC4()
+  {
+    TSeries QL = bars.HLCC4;
+    Core.WclPrice(inhigh, inlow, inclose, 0, bars.Count - 1, TALIB, out int outBegIdx, out _);
+
+    Assert.Equal(Math.Round(TALIB[TALIB.Length - outBegIdx - 1], 6, MidpointRounding.AwayFromZero), Math.Round(QL.Last().v, 6, MidpointRounding.AwayFromZero));
+  }
+
+}