--- conflicted
+++ resolved
@@ -57,8 +57,8 @@
 
   public void Dispose()
   {
-    PythonEngine.Shutdown();
-		GC.SuppressFinalize(this);
+    PythonEngine.Shutdown();
+		GC.SuppressFinalize(this);
 	}
 
   [Fact]
@@ -192,41 +192,34 @@
   {
     TEMA_Series QL = new(bars.Close, period, false);
     var pta = df.ta.tema(close: df.close, length: period);
-<<<<<<< HEAD
-    Assert.Equal(Math.Round((double)pta.tail(1), 4), Math.Round(QL.Last().v, 4));
-  }
-
-  [Fact]
-=======
     Assert.Equal(Math.Round((double)pta.tail(1), 7), Math.Round(QL.Last().v, 7));
-  }
-
-	[Fact]
-	void SDEV()
-	{
-		SDEV_Series QL = new(bars.Close, period, useNaN: false);
-		var pta = df.ta.stdev(close: df.close, length: period, ddof: 0);
-		Assert.Equal(Math.Round((double)pta.tail(1), 4), Math.Round(QL.Last().v, 4));
-	}
-
-	[Fact]
-	void SSDEV()
-	{
-		SSDEV_Series QL = new(bars.Close, period, useNaN: false);
-		var pta = df.ta.stdev(close: df.close, length: period, ddof: 1);
-		Assert.Equal(Math.Round((double)pta.tail(1), 4), Math.Round(QL.Last().v, 4));
-	}
-
-	[Fact]
-	void ZSCORE()
-	{
-		ZSCORE_Series QL = new(bars.Close, period, useNaN: false);
-		var pta = df.ta.zscore(close: df.close, length: period, ddof: 0);
-		Assert.Equal(Math.Round((double)pta.tail(1), 4), Math.Round(QL.Last().v, 4));
-	}
-
-	[Fact]
->>>>>>> 73b41ac0
+  }
+
+	[Fact]
+	void SDEV()
+	{
+		SDEV_Series QL = new(bars.Close, period, useNaN: false);
+		var pta = df.ta.stdev(close: df.close, length: period, ddof: 0);
+		Assert.Equal(Math.Round((double)pta.tail(1), 4), Math.Round(QL.Last().v, 4));
+	}
+
+	[Fact]
+	void SSDEV()
+	{
+		SSDEV_Series QL = new(bars.Close, period, useNaN: false);
+		var pta = df.ta.stdev(close: df.close, length: period, ddof: 1);
+		Assert.Equal(Math.Round((double)pta.tail(1), 4), Math.Round(QL.Last().v, 4));
+	}
+
+	[Fact]
+	void ZSCORE()
+	{
+		ZSCORE_Series QL = new(bars.Close, period, useNaN: false);
+		var pta = df.ta.zscore(close: df.close, length: period, ddof: 0);
+		Assert.Equal(Math.Round((double)pta.tail(1), 4), Math.Round(QL.Last().v, 4));
+	}
+
+	[Fact]
   void ENTP()
   {
     ENTP_Series QL = new(bars.Close, period, useNaN: false);
